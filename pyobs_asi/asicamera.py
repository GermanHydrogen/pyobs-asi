import asyncio
import logging
import math
from datetime import datetime
from typing import List, Tuple, Any, Dict, Optional

import numpy as np
import zwoasi as asi  # type: ignore

<<<<<<< HEAD
from pyobs.interfaces import ICamera, IWindow, IBinning, ICooling, IImageFormat, IAbortable, ITemperatures
=======
from pyobs.interfaces import ICamera, IWindow, IBinning, ICooling, IImageFormat, IAbortable, IGain
>>>>>>> bf8f5f2c
from pyobs.modules.camera.basecamera import BaseCamera
from pyobs.utils.enums import ImageFormat, ExposureStatus
from pyobs.images import Image
from pyobs.utils.parallel import event_wait
from pyobs.utils import exceptions as exc

log = logging.getLogger(__name__)


# map of image formats
FORMATS = {
    ImageFormat.INT8: asi.ASI_IMG_RAW8,
    ImageFormat.INT16: asi.ASI_IMG_RAW16,
    ImageFormat.RGB24: asi.ASI_IMG_RGB24,
}


<<<<<<< HEAD
class AsiCamera(BaseCamera, ICamera, IWindow, IBinning, IImageFormat, IAbortable, ITemperatures):
=======
class AsiCamera(BaseCamera, ICamera, IWindow, IBinning, IImageFormat, IAbortable, IGain):
>>>>>>> bf8f5f2c
    """A pyobs module for ASI cameras."""

    __module__ = "pyobs_asi"

    def __init__(self, camera: str, sdk: str = "/usr/local/lib/libASICamera2.so", **kwargs: Any):
        """Initializes a new AsiCamera.

        Args:
            camera: Name of camera to use.
            sdk: Path to .so file from ASI SDK.
        """
        BaseCamera.__init__(self, **kwargs)

        # variables
        self._camera_name = camera
        self._sdk_path = sdk
        self._camera: Optional[asi.Camera] = None
        self._camera_info: Dict[str, Any] = {}

        # window and binning and mode
        self._window = (0, 0, 0, 0)
        self._binning = 1
        self._image_format = ImageFormat.INT16

        self._gain: float = 1.0

    async def open(self) -> None:
        """Open module."""
        await BaseCamera.open(self)

        # init driver
        asi.init(self._sdk_path)

        # get number of cameras
        num_cameras = asi.get_num_cameras()
        if num_cameras == 0:
            raise ValueError("No cameras found")

        # get ID of camera
        # index() raises ValueError, if camera could not be found
        cameras_found = asi.list_cameras()
        camera_id = cameras_found.index(self._camera_name)

        # open driver
        self._camera = asi.Camera(camera_id)
        self._camera_info = self._camera.get_camera_property()
        log.info("Camera info:")
        for key, val in self._camera_info.items():
            log.info("  - %s: %s", key, val)

        # Set some sensible defaults. They will need adjusting depending upon
        # the sensitivity, lens and lighting conditions used.
        self._camera.disable_dark_subtract()
        self._camera.set_control_value(asi.ASI_WB_B, 99)
        self._camera.set_control_value(asi.ASI_WB_R, 75)
        self._camera.set_control_value(asi.ASI_GAMMA, 50)
        self._camera.set_control_value(asi.ASI_BRIGHTNESS, 50)
        self._camera.set_control_value(asi.ASI_FLIP, 0)
        self._camera.set_image_type(asi.ASI_IMG_RAW16)

        # enabling image mode
        self._camera.stop_video_capture()
        self._camera.stop_exposure()

        # get initial window and binning
        self._binning = self._camera.get_bin()
        self._window = self._camera.get_roi()

    async def get_full_frame(self, **kwargs: Any) -> Tuple[int, int, int, int]:
        """Returns full size of CCD.

        Returns:
            Tuple with left, top, width, and height set.
        """
        return 0, 0, self._camera_info["MaxWidth"], self._camera_info["MaxHeight"]

    async def get_window(self, **kwargs: Any) -> Tuple[int, int, int, int]:
        """Returns the camera window.

        Returns:
            Tuple with left, top, width, and height set.
        """
        return self._window

    async def get_binning(self, **kwargs: Any) -> Tuple[int, int]:
        """Returns the camera binning.

        Returns:
            Tuple with x and y.
        """
        return self._binning, self._binning

    async def set_window(self, left: int, top: int, width: int, height: int, **kwargs: Any) -> None:
        """Set the camera window.

        Args:
            left: X offset of window.
            top: Y offset of window.
            width: Width of window.
            height: Height of window.

        Raises:
            ValueError: If binning could not be set.
        """
        self._window = (left, top, width, height)
        log.info("Setting window to %dx%d at %d,%d...", width, height, left, top)

    async def set_binning(self, x: int, y: int, **kwargs: Any) -> None:
        """Set the camera binning.

        Args:
            x: X binning.
            y: Y binning.

        Raises:
            ValueError: If binning could not be set.
        """
        self._binning = x
        log.info("Setting binning to %dx%d...", x, x)

    async def list_binnings(self, **kwargs: Any) -> List[Tuple[int, int]]:
        """List available binnings.

        Returns:
            List of available binnings as (x, y) tuples.
        """

        if "SupportedBins" in self._camera_info:
            # create list of tuples
            return [(b, b) for b in self._camera_info["SupportedBins"]]
        else:
            return []

    async def _expose(self, exposure_time: float, open_shutter: bool, abort_event: asyncio.Event) -> Image:
        """Actually do the exposure, should be implemented by derived classes.

        Args:
            exposure_time: The requested exposure time in s.
            open_shutter: Whether or not to open the shutter.
            abort_event: Event that gets triggered when exposure should be aborted.

        Returns:
            The actual image.

        Raises:
            GrabImageError: If exposure was not successful.
        """

        # no camera?
        if self._camera is None:
            raise ValueError("No camera initialised.")

        # get image format
        image_format = FORMATS[self._image_format]

        # set window, divide width/height by binning
        width = int(math.floor(self._window[2]) / self._binning)
        height = int(math.floor(self._window[3]) / self._binning)
        log.info(
            "Set window to %dx%d (binned %dx%d with %dx%d) at %d,%d.",
            self._window[2],
            self._window[3],
            width,
            height,
            self._binning,
            self._binning,
            self._window[0],
            self._window[1],
        )
        self._camera.set_roi(int(self._window[0]), int(self._window[1]), width, height, self._binning, image_format)

        # set status and exposure time in ms
        self._camera.set_control_value(asi.ASI_EXPOSURE, int(exposure_time * 1e6))

        # set gain
        self._camera.set_control_value(asi.ASI_GAIN, int(self._gain))

        log.info(
            "Starting exposure with %s shutter for %s seconds and %s gain...", "open"
            if open_shutter else "closed", exposure_time, self._gain
        )

        # do exposure
        self._camera.start_exposure()
        await asyncio.sleep(0.01)

        # wait for image
        while self._camera.get_exposure_status() == asi.ASI_EXP_WORKING:
            # aborted?
            if abort_event.is_set():
                await self._change_exposure_status(ExposureStatus.IDLE)
                raise InterruptedError("Aborted exposure.")

            # sleep a little
            await event_wait(abort_event, 0.01)

        # success?
        status = self._camera.get_exposure_status()
        if status != asi.ASI_EXP_SUCCESS:
            raise exc.GrabImageError("Could not capture image: %s" % status)

        # get data
        log.info("Exposure finished, reading out...")
        await self._change_exposure_status(ExposureStatus.READOUT)
        buffer = self._camera.get_data_after_exposure()

        whbi = self._camera.get_roi_format()

        # decide on image format
        shape = [whbi[1], whbi[0]]
        if image_format == asi.ASI_IMG_RAW8:
            data = np.frombuffer(buffer, dtype=np.uint8)
        elif image_format == asi.ASI_IMG_RAW16:
            data = np.frombuffer(buffer, dtype=np.uint16)
        elif image_format == asi.ASI_IMG_RGB24:
            shape.append(3)
            data = np.frombuffer(buffer, dtype=np.uint8)
        else:
            raise exc.GrabImageError("Unknown image format.")

        # reshape
        data = data.reshape(shape)

        # special treatment for RGB images
        if image_format == asi.ASI_IMG_RGB24:
            # convert BGR to RGB
            data = data[:, :, ::-1]

            # now we need to separate the R, G, and B images
            # this is easiest done by shifting the RGB axis from last to first position
            # i.e. we go from RGBRGBRGBRGBRGB to RRRRRGGGGGBBBBB
            data = np.moveaxis(data, 2, 0)

        # get date obs
        date_obs = datetime.utcnow().strftime("%Y-%m-%dT%H:%M:%S.%f")

        # create FITS image and set header
        image = Image(data)
        image.header["DATE-OBS"] = (date_obs, "Date and time of start of exposure")
        image.header["EXPTIME"] = (exposure_time, "Exposure time [s]")

        # instrument and detector
        image.header["INSTRUME"] = (self._camera_name, "Name of instrument")

        # binning
        image.header["XBINNING"] = image.header["DET-BIN1"] = (self._binning, "Binning factor used on X axis")
        image.header["YBINNING"] = image.header["DET-BIN2"] = (self._binning, "Binning factor used on Y axis")

        # window
        image.header["XORGSUBF"] = (self._window[0], "Subframe origin on X axis")
        image.header["YORGSUBF"] = (self._window[1], "Subframe origin on Y axis")

        # statistics
        image.header["DATAMIN"] = (float(np.min(data)), "Minimum data value")
        image.header["DATAMAX"] = (float(np.max(data)), "Maximum data value")
        image.header["DATAMEAN"] = (float(np.mean(data)), "Mean data value")

        # pixels
        image.header["DET-PIXL"] = (self._camera_info["PixelSize"] / 1000.0, "Size of detector pixels (square) [mm]")
        image.header["DET-GAIN"] = (self._camera_info["ElecPerADU"] * self._gain, "Detector gain [e-/ADU]")

        # Bayer pattern?
        if image_format in [asi.ASI_IMG_RAW8, asi.ASI_IMG_RAW16]:
            image.header["BAYERPAT"] = image.header["COLORTYP"] = ("GBRG", "Bayer pattern for colors")

        # temperature
        temperature = self._get_temperature()
        image.header["DET-TEMP"] = (temperature, "CCD temperature [C]")

        # biassec/trimsec
        self.set_biassec_trimsec(image.header, *self._window)

        # return FITS image
        log.info("Readout finished.")
        return image

    async def _abort_exposure(self) -> None:
        """Abort the running exposure. Should be implemented by derived class.

        Raises:
            ValueError: If an error occured.
        """
        pass

    async def set_image_format(self, fmt: ImageFormat, **kwargs: Any) -> None:
        """Set the camera image format.

        Args:
            fmt: New image format.

        Raises:
            ValueError: If format could not be set.
        """
        if fmt not in FORMATS:
            raise ValueError("Unsupported image format.")
        self._image_format = fmt

    async def get_image_format(self, **kwargs: Any) -> ImageFormat:
        """Returns the camera image format.

        Returns:
            Current image format.
        """
        return self._image_format

    async def list_image_formats(self, **kwargs: Any) -> List[str]:
        """List available image formats.

        Returns:
            List of available image formats.
        """
        return [f.value for f in FORMATS.keys()]

<<<<<<< HEAD
    async def get_temperatures(self, **kwargs: Any) -> Dict[str, float]:
        temperature = self._get_temperature()
        return {"CCD": temperature}

    def _get_temperature(self) -> float:
        """
        Gets the temperature from the camera.

        Reading is divided by 10, since ASI_TEMPERATURE returns temp * 10
        """
        return self._camera.get_control_value(asi.ASI_TEMPERATURE)[0] / 10
=======
    async def set_gain(self, gain: float, **kwargs: Any) -> None:
        """Set the camera gain.

        Args:
            gain: New camera gain.

        Raises:
            ValueError: If gain could not be set.
        """
        self._gain = gain

    async def get_gain(self, **kwargs: Any) -> float:
        """Returns the camera gain.

        Returns:
            Current gain.
        """
        return self._gain
>>>>>>> bf8f5f2c


class AsiCoolCamera(AsiCamera, ICooling):
    """A pyobs module for ASI cameras with cooling."""

    def __init__(self, setpoint: int = -20, **kwargs: Any):
        """Initializes a new AsiCoolCamera.

        Args:
            setpoint: Cooling temperature setpoint.
        """
        AsiCamera.__init__(self, **kwargs)

        # variables
        self._temp_setpoint = setpoint

    async def open(self) -> None:
        """Open module."""
        await AsiCamera.open(self)

        # no cooling support?
        if not self._camera_info["IsCoolerCam"]:
            raise ValueError("Camera has no support for cooling.")

        # activate cooling
        await self.set_cooling(True, self._temp_setpoint)

    async def get_cooling(self, **kwargs: Any) -> Tuple[bool, float, float]:
        """Returns the current status for the cooling.

        Returns:
            Tuple containing:
                Enabled (bool):         Whether the cooling is enabled
                SetPoint (float):       Setpoint for the cooling in celsius.
                Power (float):          Current cooling power in percent or None.
        """

        # no camera?
        if self._camera is None:
            raise ValueError("No camera initialised.")

        # return
        enabled = self._camera.get_control_value(asi.ASI_COOLER_ON)[0]
        temp = self._camera.get_control_value(asi.ASI_TARGET_TEMP)[0]
        power = self._camera.get_control_value(asi.ASI_COOLER_POWER_PERC)[0]
        return enabled, temp, power

    async def get_temperatures(self, **kwargs: Any) -> Dict[str, float]:
        """Returns all temperatures measured by this module.

        Returns:
            Dict containing temperatures.
        """

        # no camera?
        if self._camera is None:
            raise ValueError("No camera initialised.")

        # return
        return {"CCD": self._camera.get_control_value(asi.ASI_TEMPERATURE)[0] / 10.0}

    async def set_cooling(self, enabled: bool, setpoint: float, **kwargs: Any) -> None:
        """Enables/disables cooling and sets setpoint.

        Args:
            enabled: Enable or disable cooling.
            setpoint: Setpoint in celsius for the cooling.

        Raises:
            ValueError: If cooling could not be set.
        """

        # no camera?
        if self._camera is None:
            raise ValueError("No camera initialised.")

        # log
        if enabled:
            log.info("Enabling cooling with a setpoint of %.2f°C...", setpoint)
            self._camera.set_control_value(asi.ASI_TARGET_TEMP, int(setpoint))
            self._camera.set_control_value(asi.ASI_COOLER_ON, 1)
        else:
            log.info("Disabling cooling...")
            self._camera.set_control_value(asi.ASI_COOLER_ON, 0)


__all__ = ["AsiCamera", "AsiCoolCamera"]<|MERGE_RESOLUTION|>--- conflicted
+++ resolved
@@ -7,11 +7,7 @@
 import numpy as np
 import zwoasi as asi  # type: ignore
 
-<<<<<<< HEAD
-from pyobs.interfaces import ICamera, IWindow, IBinning, ICooling, IImageFormat, IAbortable, ITemperatures
-=======
-from pyobs.interfaces import ICamera, IWindow, IBinning, ICooling, IImageFormat, IAbortable, IGain
->>>>>>> bf8f5f2c
+from pyobs.interfaces import ICamera, IWindow, IBinning, ICooling, IImageFormat, IAbortable, ITemperatures, IGain
 from pyobs.modules.camera.basecamera import BaseCamera
 from pyobs.utils.enums import ImageFormat, ExposureStatus
 from pyobs.images import Image
@@ -29,11 +25,7 @@
 }
 
 
-<<<<<<< HEAD
-class AsiCamera(BaseCamera, ICamera, IWindow, IBinning, IImageFormat, IAbortable, ITemperatures):
-=======
-class AsiCamera(BaseCamera, ICamera, IWindow, IBinning, IImageFormat, IAbortable, IGain):
->>>>>>> bf8f5f2c
+class AsiCamera(BaseCamera, ICamera, IWindow, IBinning, IImageFormat, IAbortable, IGain, ITemperatures):
     """A pyobs module for ASI cameras."""
 
     __module__ = "pyobs_asi"
@@ -347,7 +339,6 @@
         """
         return [f.value for f in FORMATS.keys()]
 
-<<<<<<< HEAD
     async def get_temperatures(self, **kwargs: Any) -> Dict[str, float]:
         temperature = self._get_temperature()
         return {"CCD": temperature}
@@ -359,7 +350,7 @@
         Reading is divided by 10, since ASI_TEMPERATURE returns temp * 10
         """
         return self._camera.get_control_value(asi.ASI_TEMPERATURE)[0] / 10
-=======
+
     async def set_gain(self, gain: float, **kwargs: Any) -> None:
         """Set the camera gain.
 
@@ -378,7 +369,6 @@
             Current gain.
         """
         return self._gain
->>>>>>> bf8f5f2c
 
 
 class AsiCoolCamera(AsiCamera, ICooling):
